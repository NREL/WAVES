[build-system]
requires = ["setuptools", "setuptools-scm"]
build-backend = "setuptools.build_meta"

[project]
name = "WAVES"
dynamic = ["version"]
authors = [{name = "Rob Hammond", email = "rob.hammond@nrel.gov"}]
readme = "README.md"
description = "Wind Asset Value Estimation System"
<<<<<<< HEAD
requires-python = ">=3.11, <3.14"
=======
requires-python = ">=3.10"
>>>>>>> 5e3ecb41
license = {file = "LICENSE"}
dependencies = [
    "wombat>=0.11",
    "orbit-nrel>=1.2.1",
    "floris>=4.2.2",
    "NREL-landbosse",
    "tqdm",
    "attrs",
    "pyyaml",
    "matplotlib>=3.6",
    "numpy-financial>=1.0.0",
<<<<<<< HEAD
    "floris>=4.2.2",
    "wombat>=0.11.1",
    "orbit-nrel>=1.2.1",
=======
>>>>>>> 5e3ecb41
    "typer>=0.12.3",
]
keywords = [
    "python3",
    "wind-energy",
    "operations-maintenance",
    "operations-and-maintenance",
    "balance-of-system",
    "levelized-cost-of-energy",
    "lcoe",
    "aep",
    "wakes",
    "wake-analysis",
    "energy-production",
    "discrete-event-simulation",
    "simulation",
]
classifiers = [
    "Development Status :: 4 - Beta",
    "Intended Audience :: Science/Research",
    "License :: OSI Approved :: Apache Software License",
    "Natural Language :: English",
    "Operating System :: OS Independent",
    "Programming Language :: Python",
    "Programming Language :: Python :: 3 :: Only",
    "Programming Language :: Python :: 3.11",
    "Programming Language :: Python :: 3.12",
    "Programming Language :: Python :: 3.13",
    "Topic :: Scientific/Engineering",
    "Topic :: Software Development :: Libraries :: Python Modules",
    "Typing :: Typed",
]

[project.scripts]
waves = "waves.__main__:app"

[project.urls]
source = "https://github.com/NREL/WAVES"
documentation = "https://nrel.github.io/WAVES/"
issues = "https://github.com/NREL/WAVES/issues"
changelog = "https://github.com/NREL/WAVES/blob/main/CHANGELOG.md"

[project.optional-dependencies]
dev = [
    "pre-commit",
    "black",
    "isort",
    "pytest",
    "pytest-cov",
    "mypy",
    "ruff",
]
docs = [
    "jupyter-book",
    "myst-nb",
    "myst-parser",
    "sphinx-autodoc-typehints",
    "sphinxcontrib-autoyaml",
]
examples=[
    "jupyterlab",
    "jupyterlab-myst",
]
all = ["waves[dev,docs,examples]"]

[tool.setuptools]
include-package-data = true

[tool.setuptools.packages.find]
include = ["waves", "library", "*.yaml", "*.csv"]
exclude = [
    "*.tests",
    "*.tests.*",
    "tests.*",
    "tests",
    "*.results",
    "*.results.*",
    "results.*",
    "results",
]

[tool.setuptools.dynamic]
version = {attr = "waves.__version__"}

[tool.isort]
skip = [
  "waves/__init__.py",
]
multi_line_output = 3
sections = [
  "FUTURE",
  "STDLIB",
  "THIRDPARTY",
  "FIRSTPARTY",
  "LOCALFOLDER",
]
known_first_party = "waves"
known_local_folder = "tests"
combine_as_imports = true
force_grid_wrap = 0
include_trailing_comma = true
use_parentheses = true
length_sort = true
lines_after_imports = 2
line_length = 100


[tool.black]
target-version=["py310"]
line-length=100

include = '\.pyi?$'
exclude = '''
/(
    \.git
  | \.hg
  | \.mypy_cache
  | \.tox
  | \.venv
  | _build
  | buck-out
  | build
  | dist
)/
'''

[tool.ruff]
src = ["waves", "test"]
line-length = 100
target-version = "py310"
ignore-init-module-imports = true

# See https://github.com/charliermarsh/ruff#supported-rules
# for rules included and matching to prefix.
# TODO: "FBT", "B", "PIE, "T20", "SIM", "PTH", "PD", "I", "PL"
select = ["F", "E", "W", "C4", "D", "UP"]

# D205: not using summary lines and descriptions, just descriptions
# D401: don't believe enough in imperative mode to make all the changes currently
ignore = ["D205", "D401"]

# Allow autofix for all enabled rules (when `--fix`) is provided.
fixable = ["F", "E", "W", "C4", "D", "UP"]
unfixable = []

# Exclude a variety of commonly ignored directories.
exclude = [
    ".bzr",
    ".direnv",
    ".eggs",
    ".git",
    ".hg",
    ".mypy_cache",
    ".nox",
    ".pants.d",
    ".ruff_cache",
    ".svn",
    ".tox",
    ".venv",
    "__pypackages__",
    "_build",
    "buck-out",
    "build",
    "dist",
    "node_modules",
    "venv",
]

# Allow unused variables when underscore-prefixed.
dummy-variable-rgx = "^(_+|(_+[a-zA-Z0-9_]*[a-zA-Z0-9]+?))$"

[tool.ruff.per-file-ignores]
"setup.py" = ["D104"]
"examples/__init__.py" = ["D104"]
"library/__init__.py" = ["D104"]
"library/*/__init__.py" = ["D104"]
"library/*/cables/__init__.py" = ["D104"]
"library/*/project/__init__.py" = ["D104"]
"library/*/project/config/__init__.py" = ["D104"]
"library/*/project/plant/__init__.py" = ["D104"]
"library/*/project/port/__init__.py" = ["D104"]
"library/*/results/__init__.py" = ["D104"]
"library/*/substations/__init__.py" = ["D104"]
"library/*/substructures/__init__.py" = ["D104"]
"library/*/turbines/__init__.py" = ["D104"]
"library/*/vessels/__init__.py" = ["D104"]
"library/*/weather/__init__.py" = ["D104"]
"test/__init__.py" = ["D104"]
"test/library/__init__.py" = ["D104"]
"test/library/cables/__init__.py" = ["D104"]
"test/library/project/__init__.py" = ["D104"]
"test/library/project/config/__init__.py" = ["D104"]
"test/library/project/plant/__init__.py" = ["D104"]
"test/library/substations/__init__.py" = ["D104"]
"test/library/turbines/__init__.py" = ["D104"]
"test/library/vessels/__init__.py" = ["D104"]
"test/library/weather/__init__.py" = ["D104"]
"waves/__init__.py" = ["F401"]
"waves/utilities/__init__.py" = ["F401"]

[tool.ruff.pydocstyle]
convention = "numpy"<|MERGE_RESOLUTION|>--- conflicted
+++ resolved
@@ -8,11 +8,7 @@
 authors = [{name = "Rob Hammond", email = "rob.hammond@nrel.gov"}]
 readme = "README.md"
 description = "Wind Asset Value Estimation System"
-<<<<<<< HEAD
-requires-python = ">=3.11, <3.14"
-=======
 requires-python = ">=3.10"
->>>>>>> 5e3ecb41
 license = {file = "LICENSE"}
 dependencies = [
     "wombat>=0.11",
@@ -24,12 +20,6 @@
     "pyyaml",
     "matplotlib>=3.6",
     "numpy-financial>=1.0.0",
-<<<<<<< HEAD
-    "floris>=4.2.2",
-    "wombat>=0.11.1",
-    "orbit-nrel>=1.2.1",
-=======
->>>>>>> 5e3ecb41
     "typer>=0.12.3",
 ]
 keywords = [
